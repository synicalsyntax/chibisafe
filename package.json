{
	"name": "chibisafe",
	"version": "5.0.0",
	"description": "Blazing fast file uploader and bunker written in node! 🚀",
	"license": "MIT",
	"author": {
		"name": "Pitu",
		"email": "heyitspitu@gmail.com",
		"url": "https://github.com/Pitu"
	},
	"scripts": {
		"setup": "node src/setup.js && npm run migrate && npm run seed",
		"start": "npm run migrate && nuxt build && cross-env NODE_ENV=production node src/api/structures/Server",
		"dev": "nodemon src/api/structures/Server",
		"migrate": "knex migrate:latest",
		"seed": "knex seed:run",
		"update": "git pull && npm install && npm run migrate && npm run build && npm run restart",
		"restart": "pm2 restart chibisafe",
		"overwrite-config": "cross-env OVERWRITE_SETTINGS=true",
		"test:vue": "jest --testPathPattern=src/site",
		"test:api": "jest --testPathPattern=src/tests/api",
		"test:e2e": "jest --testPathPattern=src/tests/e2e",
		"tests": "npm run test:api && npm run test:vue && npm run test:e2e",
		"sqlite": "sqlite_web -p 5001 database/database.sqlite"
	},
	"repository": {
		"type": "git",
		"url": "https://github.com/WeebDev/chibisafe"
	},
	"bugs": {
		"url": "https://github.com/WeebDev/chibisafe/issues"
	},
	"engines": {
		"node": ">=16.0.0"
	},
	"dependencies": {
		"@mdi/font": "^5.8.55",
		"@nuxtjs/axios": "^5.12.5",
<<<<<<< HEAD
		"@prisma/client": "^2.21.2",
		"adm-zip": "^0.5.5",
		"axios": "^0.21.1",
		"bcryptjs": "^2.4.3",
		"better-sqlite3": "^7.1.5",
=======
		"adm-zip": "^0.4.13",
		"bcrypt": "^5.0.1",
>>>>>>> 065c5221
		"blake3": "^2.1.4",
		"buefy": "^0.9.4",
		"busboy": "^0.3.1",
		"chrono-node": "^2.3.0",
		"cookie-universal-nuxt": "^2.0.14",
		"cors": "^2.8.5",
		"cron": "^1.8.2",
		"dotenv": "^8.2.0",
		"express": "^4.17.1",
		"express-rate-limit": "^5.2.6",
		"fastify": "^3.18.0",
		"ffmpeg-probe": "^1.0.6",
		"file-saver": "^2.0.1",
		"file-type": "^16.5.0",
		"fluent-ffmpeg": "^2.1.2",
		"fs-jetpack": "^4.1.0",
		"helmet": "^4.5.0",
		"imagesloaded": "^4.1.4",
<<<<<<< HEAD
		"jsonwebtoken": "^8.5.1",
=======
		"joi": "^17.3.0",
		"jsonwebtoken": "^8.5.0",
		"knex": "^0.21.15",
>>>>>>> 065c5221
		"masonry-layout": "^4.2.2",
		"moment": "^2.29.1",
		"morgan": "^1.10.0",
		"nuxt": "^2.14.12",
		"nuxt-dropzone": "^0.2.8",
		"qoa": "^0.2.0",
		"randomstring": "^1.2.1",
		"rotating-file-stream": "^2.1.5",
		"search-query-parser": "^1.6.0",
		"sharp": "^0.28.3",
		"systeminformation": "^5.7.7",
		"uuid": "^8.3.2",
		"v-clipboard": "^2.2.1",
		"vue-axios": "^2.1.4",
		"vue-isyourpasswordsafe": "^2.0.0",
		"vue-plyr": "^5.1.0",
		"vue-timeago": "^3.4.4",
		"vue2-transitions": "^0.2.3",
		"vuebar": "^0.0.20"
	},
	"devDependencies": {
		"@babel/core": "^7.12.10",
		"@babel/preset-env": "^7.12.11",
		"@types/bcryptjs": "^2.4.2",
		"@types/cors": "^2.8.10",
		"@types/cron": "^1.7.2",
		"@types/express": "^4.17.11",
		"@types/express-rate-limit": "^5.1.2",
		"@types/jsonwebtoken": "^8.5.1",
		"@types/morgan": "^1.9.2",
		"@types/node": "^14.14.41",
		"@types/sharp": "^0.27.1",
		"@typescript-eslint/eslint-plugin": "^4.22.0",
		"@typescript-eslint/parser": "^4.22.0",
		"autoprefixer": "^9.4.7",
		"axios": "^0.21.1",
		"babel-core": "^7.0.0-bridge.0",
		"babel-eslint": "^10.0.1",
		"cpy-cli": "^3.1.1",
		"cross-env": "^7.0.3",
		"eslint": "^7.24.0",
		"eslint-config-aqua": "^9.0.2",
		"eslint-config-marine": "^9.0.6",
		"eslint-import-resolver-nuxt": "^1.0.1",
		"eslint-plugin-vue": "^5.2.1",
<<<<<<< HEAD
		"node-sass": "^6.0.0",
		"nodemon": "^2.0.7",
=======
		"jest": "^26.6.3",
		"jest-serializer-vue": "^2.0.2",
		"node-sass": "^5.0.0",
		"nodemon": "^1.19.4",
>>>>>>> 065c5221
		"postcss-css-variables": "^0.11.0",
		"postcss-nested": "^5.0.5",
		"prisma": "^2.21.2",
		"sass-loader": "^12.1.0",
		"ts-node": "^9.1.1",
		"typescript": "^4.2.2"
	},
	"eslintConfig": {
		"extends": [
			"marine/node"
		]
	},
	"prisma": {
		"schema": "src/prisma/schema.prisma"
	},
	"volta": {
		"node": "16.3.0"
	},
	"nodemonConfig": {
		"watch": [
			"src/api/*"
		],
		"delay": 2500
	},
	"keywords": [
		"chibisafe",
		"lolisafe",
		"upload",
		"uploader",
		"file",
		"vue",
		"ssr",
		"file uploader",
		"images"
	],
	"volta": {
		"node": "14.17.0"
	}
}<|MERGE_RESOLUTION|>--- conflicted
+++ resolved
@@ -36,16 +36,11 @@
 	"dependencies": {
 		"@mdi/font": "^5.8.55",
 		"@nuxtjs/axios": "^5.12.5",
-<<<<<<< HEAD
 		"@prisma/client": "^2.21.2",
 		"adm-zip": "^0.5.5",
 		"axios": "^0.21.1",
 		"bcryptjs": "^2.4.3",
 		"better-sqlite3": "^7.1.5",
-=======
-		"adm-zip": "^0.4.13",
-		"bcrypt": "^5.0.1",
->>>>>>> 065c5221
 		"blake3": "^2.1.4",
 		"buefy": "^0.9.4",
 		"busboy": "^0.3.1",
@@ -64,13 +59,8 @@
 		"fs-jetpack": "^4.1.0",
 		"helmet": "^4.5.0",
 		"imagesloaded": "^4.1.4",
-<<<<<<< HEAD
+		"joi": "^17.3.0",
 		"jsonwebtoken": "^8.5.1",
-=======
-		"joi": "^17.3.0",
-		"jsonwebtoken": "^8.5.0",
-		"knex": "^0.21.15",
->>>>>>> 065c5221
 		"masonry-layout": "^4.2.2",
 		"moment": "^2.29.1",
 		"morgan": "^1.10.0",
@@ -116,15 +106,8 @@
 		"eslint-config-marine": "^9.0.6",
 		"eslint-import-resolver-nuxt": "^1.0.1",
 		"eslint-plugin-vue": "^5.2.1",
-<<<<<<< HEAD
 		"node-sass": "^6.0.0",
 		"nodemon": "^2.0.7",
-=======
-		"jest": "^26.6.3",
-		"jest-serializer-vue": "^2.0.2",
-		"node-sass": "^5.0.0",
-		"nodemon": "^1.19.4",
->>>>>>> 065c5221
 		"postcss-css-variables": "^0.11.0",
 		"postcss-nested": "^5.0.5",
 		"prisma": "^2.21.2",
@@ -139,9 +122,6 @@
 	},
 	"prisma": {
 		"schema": "src/prisma/schema.prisma"
-	},
-	"volta": {
-		"node": "16.3.0"
 	},
 	"nodemonConfig": {
 		"watch": [
@@ -161,6 +141,6 @@
 		"images"
 	],
 	"volta": {
-		"node": "14.17.0"
+		"node": "16.3.0"
 	}
 }