--- conflicted
+++ resolved
@@ -1,52 +1,4 @@
 {
-<<<<<<< HEAD
-  "name": "lolisafe",
-  "version": "3.0.0",
-  "description": "Blazing fast file uploader and awesome bunker written in node! 🚀",
-  "author": "Pitu",
-  "repository": {
-    "type": "git",
-    "url": "https://github.com/WeebDev/lolisafe"
-  },
-  "bugs": {
-    "url": "https://github.com/WeebDev/lolisafe/issues"
-  },
-  "engines": {
-    "node": ">=7.0.0"
-  },
-  "license": "MIT",
-  "dependencies": {
-    "bcrypt": "^3.0.4",
-    "body-parser": "^1.18.2",
-    "express": "^4.16.1",
-    "express-handlebars": "^3.0.0",
-    "express-rate-limit": "^2.11.0",
-    "fluent-ffmpeg": "^2.1.2",
-    "helmet": "^3.11.0",
-    "jszip": "^3.1.5",
-    "knex": "^0.14.4",
-    "multer": "^1.3.0",
-    "randomstring": "^1.1.5",
-    "sharp": "^0.21.0",
-    "sqlite3": "^4.0.6"
-  },
-  "devDependencies": {
-    "eslint": "^4.18.2",
-    "eslint-config-aqua": "^1.4.1"
-  },
-  "eslintConfig": {
-    "extends": [
-      "aqua"
-    ],
-    "env": {
-      "browser": true,
-      "node": true
-    },
-    "rules": {
-      "func-names": 0
-    }
-  }
-=======
 	"name": "chibisafe",
 	"version": "4.0.0",
 	"description": "Blazing fast file uploader and bunker written in node! 🚀",
@@ -186,5 +138,4 @@
 		"file uploader",
 		"images"
 	]
->>>>>>> f20963b4
 }