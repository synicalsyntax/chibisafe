--- conflicted
+++ resolved
@@ -1,36 +1,3 @@
-<<<<<<< HEAD
-![lolisafe](https://lolisafe.moe/8KFePddY.png)
-[![GitHub license](https://img.shields.io/badge/license-MIT-blue.svg?style=flat-square)](https://raw.githubusercontent.com/kanadeko/Kuro/master/LICENSE)
-[![Chat / Support](https://img.shields.io/badge/Chat%20%2F%20Support-discord-7289DA.svg?style=flat-square)](https://discord.gg/5g6vgwn)
-[![Support me](https://img.shields.io/endpoint.svg?url=https%3A%2F%2Fshieldsio-patreon.herokuapp.com%2Fpitu&style=flat-square)](https://www.patreon.com/pitu)
-[![Support me](https://img.shields.io/badge/Support-Buy%20me%20a%20coffee-yellow.svg?style=flat-square)](https://www.buymeacoffee.com/kana)
-
-# lolisafe, a small safe worth protecting.
-
-## What's new in v3.0.0
-- Backend rewrite to make it faster, better and easier to extend
-- Album downloads (Thanks to [PascalTemel](https://github.com/PascalTemel))
-- See releases for changelog
-
-If you're upgrading from a version prior to v3.0.0 make sure to run `node database/migration.js` **ONCE** to create the missing columns on the database.
-
-## Running
-1. Ensure you have at least version 7.6.0 of node installed
-2. Clone the repo
-3. Rename `config.sample.js` to `config.js`
-4. Modify port, domain and privacy options if desired
-5. run `npm install` to install all dependencies
-6. run `pm2 start lolisafe.js` or `node lolisafe.js` to start the service
-
-## Getting started
-This service supports running both as public and private. The only difference is that one needs a token to upload and the other one doesn't. If you want it to be public so anyone can upload files either from the website or API, just set the option `private: false` in the `config.js` file. In case you want to run it privately, you should set `private: true`.
-
-Upon running the service for the first time, it's gonna create a user account with the username `root` and password `root`. This is your admin account and you should change the password immediately. This account will let you manage all uploaded files and remove any if necessary.
-
-The option `serveFilesWithNode` in the `config.js` dictates if you want lolisafe to serve the files or nginx/apache once they are uploaded. The main difference between the two is the ease of use and the chance of analytics in the future.
-If you set it to `true`, the uploaded files will be located after the host like:
-	https://lolisafe.moe/yourFile.jpg
-=======
 <p align="center">
   <img width="234" height="376" src="https://lolisafe.moe/xjoghu.png">
 </p>
@@ -42,7 +9,6 @@
 
 ### Attention
 If you are upgrading from v3 to v4 (current release) and you want to keep your files and relations please read the [migration guide](docs/migrating.md).
->>>>>>> f20963b4
 
 ### What is this?
 Chibisafe is a file uploader service written in node that aims to to be easy to use and easy to set up. It's mainly intended for images and videos, but it accepts anything you throw at it.
@@ -65,24 +31,6 @@
 - `pm2` globally installed (`npm i -g pm2`) to keep the service alive at all times.
 - A database, postgresql preferably. You can also fall back to sqlite3 which ships by default.
 
-<<<<<<< HEAD
-## Cloudflare Support
-If you are running lolisafe behind Cloudflare there is support to make the NGINX logs have the user's IP instead of Cloudflare's IP. You will need to compile NGINX from source with `--with-http_realip_module` as well as uncomment the following line in the NGINX config: `include /path/to/lolisafe/real-ip-from-cf;`
-
-## Using lolisafe
-Once the service starts you can start hitting the upload endpoint at `/api/upload` with any file. If you're using the frontend to do so then you are pretty much set, but if you're using the API to upload make sure the form name is set to `files[]` and the form type to `multipart/form-data`. If the service is running in private mode, don't forget to send a header of type `token: YOUR-CLIENT-TOKEN` to validate the request.
-
-A sample of the JSON returned from the endpoint can be seen below:
-```json
-{
-	"name": "EW7C.png",
-	"size": "71400",
-	"url": "https://i.kanacchi.moe/EW7C.png"
-}
-```
-
-To make it easier and better than any other service, you can download [our Chrome extension](https://chrome.google.com/webstore/detail/lolisafe-uploader/enkkmplljfjppcdaancckgilmgoiofnj). That will let you configure your hostname and tokens, so that you can simply `right click` ->  `loli-safe` -> `send to safe` on any image/audio/video file on the web.
-=======
 ### Installing
 
 1. Clone the repository and `cd` into it
@@ -92,17 +40,11 @@
 Chibisafe is now installed, configured and ready. Now you need to serve it to the public by using a domain name.
 
 6. Check the [nginx](docs/nginx.md) file for a sample configuration that has every step to run chibisafe securely on production.
->>>>>>> f20963b4
 
 After you finish setting up nginx, you need to start chibisafe by using pm2. If you want to use something else like forever, ensure that the process spawned from `npm run start` never dies.
 
-<<<<<<< HEAD
-## Sites using lolisafe
-Refer to the [wiki](https://github.com/WeebDev/lolisafe/wiki/Sites-using-lolisafe)
-=======
 7. Run `pm2 start pm2.json`:
 8. Profit
->>>>>>> f20963b4
 
 ## Author
 
