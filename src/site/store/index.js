--- conflicted
+++ resolved
@@ -57,19 +57,12 @@
 				console.log(token);
 				commit('loggedIn', true);
 				commit('token', token);
-<<<<<<< HEAD
 
 				app.$axios.setToken(token, 'Bearer');
 
 				const data = await this.$axios.$get(`verify`);
 				if (!data || !data.user);
 				commit('user', data.user);
-=======
-				const res = await axios.get(`${process.env.DOMAIN}${process.env.ROUTE_PREFIX}/verify`, {
-					headers: { authorization: `Bearer ${token}` }
-				});
-				if (res && res.data.user) commit('user', res.data.user);
->>>>>>> fac19ac3
 			} catch (error) {
 				// TODO: Deactivate this on production
 				console.error(error);
