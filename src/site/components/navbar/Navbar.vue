--- conflicted
+++ resolved
@@ -43,28 +43,18 @@
 						exact>
 						Account
 					</router-link>
-<<<<<<< HEAD
 				</b-navbar-item>
 				<b-navbar-item tag="div">
-					<a
-						class="navbar-item"
-						@click="logOut">
-						Logout
-					</a>
-				</b-navbar-item>
-			</template>
-			<template v-else>
-				<b-navbar-item tag="div">
-=======
 					<router-link
 						to="/"
 						class="navbar-item no-active"
 						@click.native="logOut">
 						Logout
 					</router-link>
-				</template>
-				<template v-else>
->>>>>>> bf63bc5e
+				</b-navbar-item>
+			</template>
+			<template v-else>
+				<b-navbar-item tag="div">
 					<router-link
 						class="navbar-item"
 						to="/login">
@@ -94,18 +84,11 @@
 		...mapState(['config']),
 	},
 	methods: {
-<<<<<<< HEAD
 		async logOut() {
 			await this.$store.dispatch('auth/logout');
 			this.$router.replace('/login');
 		},
 	},
-=======
-		logOut() {
-			this.$store.dispatch('logout');
-		}
-	}
->>>>>>> bf63bc5e
 };
 </script>
 
