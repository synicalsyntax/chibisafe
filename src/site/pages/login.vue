<style lang="scss" scoped>
	@import '~/assets/styles/_colors.scss';
</style>

<template>
	<section id="login"
		class="hero is-fullheight">
		<Navbar/>
		<div class="hero-body">
			<div class="container">
				<h1 class="title">
					Dashboard Access
				</h1>
				<h2 class="subtitle">
					Login or register
				</h2>
				<div class="columns">
					<div class="column is-4">
						<b-field>
							<b-input v-model="username"
								type="text"
								placeholder="Username"
								@keyup.enter.native="login" />
						</b-field>
						<b-field>
							<b-input v-model="password"
								type="password"
								placeholder="Password"
								password-reveal
								@keyup.enter.native="login" />
						</b-field>

						<p class="control has-addons is-pulled-right">
							<router-link v-if="config.enableAccounts"
								to="/register"
								class="is-text">Don't have an account?</router-link>
							<span v-else>Registration is closed at the moment</span>
							<a id="loginBtn"
								class="button"
								@click="login">Log in</a>
						</p>
					</div>
				</div>
			</div>
		</div>

		<!--
		<b-modal :active.sync="isMfaModalActive"
			:canCancel="true"
			has-modal-card>
			<div class="card mfa">
				<div class="card-content">
					<div class="content">
						<p>Enter your Two-Factor code to proceed.</p>
						<b-field>
							<b-input v-model="mfaCode"
								placeholder="Your MFA Code"
								type="text"
								@keyup.enter.native="mfa"/>
							<p class="control">
								<button :class="{ 'is-loading': isLoading }"
									class="button is-primary"
									@click="mfa">Submit</button>
							</p>
						</b-field>
					</div>
				</div>
			</div>
		</b-modal>
		-->
	</section>
</template>

<script>
import Navbar from '~/components/navbar/Navbar.vue';

export default {
	name: 'Login',
	components: { Navbar },
	data() {
		return {
			username: null,
			password: null,
			mfaCode: null,
			isMfaModalActive: false,
			isLoading: false
		};
	},
	computed: {
		config() {
			return this.$store.state.config;
		}
	},
	metaInfo() {
		return { title: 'Login' };
	},
	methods: {
		async login() {
			if (this.isLoading) return;
			if (!this.username || !this.password) {
				this.$showToast('Please fill both fields before attempting to log in.', true);
				return;
			}
			this.isLoading = true;
<<<<<<< HEAD

			try {
				const data = await this.$axios.$post(`auth/login`, {
					username: this.username,
					password: this.password
				});
				this.$axios.setToken(data.token, 'Bearer');
				this.$store.dispatch('login', { token: data.token, user: data.user });
=======
			this.axios.post(`${this.config.baseURL}/auth/login`, {
				username: this.username,
				password: this.password
			}).then(res => {
				this.$store.commit('token', res.data.token);
				this.$store.commit('user', res.data.user);
				/*
				if (res.data.mfa) {
					this.isMfaModalActive = true;
					this.isLoading = false;
				} else {
					this.getUserData();
				}
				*/
				document.cookie = `token=${encodeURIComponent(res.data.token)}`;
>>>>>>> fac19ac3
				this.redirect();
			} catch (error) {
				this.$onPromiseError(error);
			} finally {
				this.isLoading = false;
			}
		},
		/*
		mfa() {
			if (!this.mfaCode) return;
			if (this.isLoading) return;
			this.isLoading = true;
			this.axios.post(`${this.$BASE_URL}/login/mfa`, { token: this.mfaCode })
				.then(res => {
					this.$store.commit('token', res.data.token);
					this.redirect();
				})
				.catch(err => {
					this.isLoading = false;
					this.$onPromiseError(err);
				});
		},*/
		redirect() {
			this.$store.commit('loggedIn', true);
			if (typeof this.$route.query.redirect !== 'undefined') {
				this.$router.push(this.$route.query.redirect);
				return;
			}
			this.$router.push('/dashboard');
		}
	}
};
</script><|MERGE_RESOLUTION|>--- conflicted
+++ resolved
@@ -102,7 +102,6 @@
 				return;
 			}
 			this.isLoading = true;
-<<<<<<< HEAD
 
 			try {
 				const data = await this.$axios.$post(`auth/login`, {
@@ -110,24 +109,9 @@
 					password: this.password
 				});
 				this.$axios.setToken(data.token, 'Bearer');
+				document.cookie = `token=${encodeURIComponent(data.token)}`;
 				this.$store.dispatch('login', { token: data.token, user: data.user });
-=======
-			this.axios.post(`${this.config.baseURL}/auth/login`, {
-				username: this.username,
-				password: this.password
-			}).then(res => {
-				this.$store.commit('token', res.data.token);
-				this.$store.commit('user', res.data.user);
-				/*
-				if (res.data.mfa) {
-					this.isMfaModalActive = true;
-					this.isLoading = false;
-				} else {
-					this.getUserData();
-				}
-				*/
-				document.cookie = `token=${encodeURIComponent(res.data.token)}`;
->>>>>>> fac19ac3
+
 				this.redirect();
 			} catch (error) {
 				this.$onPromiseError(error);
