<style lang="scss" scoped>
	@import '~/assets/styles/_colors.scss';
	section { background-color: $backgroundLight1 !important; }
	section.hero div.hero-body {
		align-items: baseline;
	}
	div.search-container {
		display: flex;
		justify-content: center;
	}
</style>
<style lang="scss">
	@import '~/assets/styles/_colors.scss';
</style>


<template>
	<section class="hero is-fullheight">
		<div class="hero-body">
			<div class="container">
				<div class="columns">
					<div class="column is-narrow">
						<Sidebar />
					</div>
					<div class="column">
						<h2 class="subtitle">Account settings</h2>
						<hr>

						<b-field label="Username"
							message="Nothing to do here"
							horizontal>
							<b-input v-model="user.username"
								expanded
								disabled />
						</b-field>

						<b-field label="Current password"
							message="If you want to change your password input the current one here"
							horizontal>
							<b-input v-model="user.password"
								type="password"
								expanded />
						</b-field>

						<b-field label="New password"
							message="Your new password"
							horizontal>
							<b-input v-model="user.newPassword"
								type="password"
								expanded />
						</b-field>

						<b-field label="New password again"
							message="Your new password once again"
							horizontal>
							<b-input v-model="user.reNewPassword"
								type="password"
								expanded />
						</b-field>

						<div class="mb2 mt2 text-center">
							<button class="button is-primary"
								@click="changePassword">Change password</button>
						</div>

						<b-field label="Api key"
							message="This API key lets you use the service from other apps"
							horizontal>
							<b-input v-model="user.apiKey"
								expanded
								disabled />
						</b-field>

						<div class="mb2 mt2 text-center">
							<button class="button is-primary"
								@click="promptNewAPIKey">Request new API key</button>
						</div>
					</div>
				</div>
			</div>
		</div>
	</section>
</template>

<script>
import Sidebar from '~/components/sidebar/Sidebar.vue';

export default {
	components: {
		Sidebar
	},
	middleware: 'auth',
	data() {
		return {
			user: {}
		};
	},
	computed: {
		config() {
			return this.$store.state.config;
		}
	},
	metaInfo() {
		return { title: 'Account' };
	},
	mounted() {
		this.getUserSetttings();
	},
	methods: {
		async getUserSetttings() {
			try {
				const response = await this.$axios.$get(`users/me`);
				this.user = response.user;
			} catch (error) {
				this.$onPromiseError(error);
			}
		},
		async changePassword() {
			if (!this.user.password || !this.user.newPassword || !this.user.reNewPassword) return this.$showToast('One or more fields are missing', true);
			if (this.user.newPassword !== this.user.reNewPassword) return this.$showToast('Passwords don\'t match', true);

			try {
				const response = await this.$axios.$post(`user/password/change`,
					{
						password: this.user.password,
						newPassword: this.user.newPassword
					});
				this.$toast.open(response.message);
			} catch (error) {
				this.$onPromiseError(error);
			}
		},
		promptNewAPIKey() {
			this.$dialog.confirm({
				type: 'is-danger',
				message: 'Are you sure you want to regenerate your API key? Previously generated API keys will stop working. Make sure to write the new key down as this is the only time it will be displayed to you.',
				onConfirm: () => this.requestNewAPIKey()
			});
		},
		async requestNewAPIKey() {
			try {
<<<<<<< HEAD
				const response = await this.$axios.$post(`user/apikey/change`);
				this.user.apiKey = response.apiKey;
				this.$forceUpdate();
				this.$toast.open(response.message);
=======
				const response = await this.axios.post(`${this.config.baseURL}/user/apikey/change`);
				this.user.apiKey = response.data.apiKey;
				this.$toast.open(response.data.message);
				this.$forceUpdate();
>>>>>>> fac19ac3
			} catch (error) {
				this.$onPromiseError(error);
			}
		}
	}
};
</script><|MERGE_RESOLUTION|>--- conflicted
+++ resolved
@@ -139,17 +139,10 @@
 		},
 		async requestNewAPIKey() {
 			try {
-<<<<<<< HEAD
 				const response = await this.$axios.$post(`user/apikey/change`);
 				this.user.apiKey = response.apiKey;
 				this.$forceUpdate();
 				this.$toast.open(response.message);
-=======
-				const response = await this.axios.post(`${this.config.baseURL}/user/apikey/change`);
-				this.user.apiKey = response.data.apiKey;
-				this.$toast.open(response.data.message);
-				this.$forceUpdate();
->>>>>>> fac19ac3
 			} catch (error) {
 				this.$onPromiseError(error);
 			}
