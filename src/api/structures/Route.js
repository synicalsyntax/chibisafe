--- conflicted
+++ resolved
@@ -27,13 +27,9 @@
 
 	authorize(req, res) {
 		if (this.options.bypassAuth) return this.run(req, res, db);
-<<<<<<< HEAD
 		if (req.headers.apiKey) return this.authorizeApiKey(req, res, req.headers.apiKey);
+		if (!req.headers.authorization) return res.status(401).json({ message: 'No authorization header provided' });
 
-=======
-		console.log(req.headers);
->>>>>>> fac19ac3
-		if (!req.headers.authorization) return res.status(401).json({ message: 'No authorization header provided' });
 		const token = req.headers.authorization.split(' ')[1];
 		if (!token) return res.status(401).json({ message: 'No authorization header provided' });
 
